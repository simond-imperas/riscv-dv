"""
Copyright 2019 Google LLC

Licensed under the Apache License, Version 2.0 (the "License");
you may not use this file except in compliance with the License.
You may obtain a copy of the License at

     http://www.apache.org/licenses/LICENSE-2.0

Unless required by applicable law or agreed to in writing, software
distributed under the License is distributed on an "AS IS" BASIS,
WITHOUT WARRANTIES OR CONDITIONS OF ANY KIND, either express or implied.
See the License for the specific language governing permissions and
limitations under the License.

Regression script for RISC-V random instruction generator
"""

import argparse
import os
import subprocess
import re
import sys
import logging

from datetime import date
from scripts.lib import *
from scripts.spike_log_to_trace_csv import *
from scripts.ovpsim_log_to_trace_csv import *
from scripts.whisper_log_trace_csv import *
from scripts.sail_log_to_trace_csv import *
from scripts.instr_trace_compare import *

LOGGER = logging.getLogger()

def get_generator_cmd(simulator, simulator_yaml, cov):
  """ Setup the compile and simulation command for the generator

  Args:
    simulator      : RTL simulator used to run instruction generator
    simulator_yaml : RTL simulator configuration file in YAML format
    cov            : Enable functional coverage

  Returns:
    compile_cmd    : RTL simulator command to compile the instruction generator
    sim_cmd        : RTL simulator command to run the instruction generator
  """
  logging.info("Processing simulator setup file : %s" % simulator_yaml)
  yaml_data = read_yaml(simulator_yaml)
  # Search for matched simulator
  for entry in yaml_data:
    if entry['tool'] == simulator:
      logging.info("Found matching simulator: %s" % entry['tool'])
      compile_spec = entry['compile']
      compile_cmd = compile_spec['cmd']
      for i in range(len(compile_cmd)):
        if ('cov_opts' in compile_spec) and cov:
          compile_cmd[i] = re.sub('<cov_opts>', compile_spec['cov_opts'].rstrip(), compile_cmd[i])
        else:
          compile_cmd[i] = re.sub('<cov_opts>', '', compile_cmd[i])
      sim_cmd = entry['sim']['cmd']
      if ('cov_opts' in entry['sim']) and cov:
        sim_cmd = re.sub('<cov_opts>', entry['sim']['cov_opts'].rstrip(), sim_cmd)
      else:
        sim_cmd = re.sub('<cov_opts>', '', sim_cmd)
      if 'env_var' in entry:
        for env_var in entry['env_var'].split(','):
          for i in range(len(compile_cmd)):
            compile_cmd[i] = re.sub("<"+env_var+">", get_env_var(env_var), compile_cmd[i])
          sim_cmd = re.sub("<"+env_var+">", get_env_var(env_var), sim_cmd)
      return compile_cmd, sim_cmd
  logging.error("Cannot find RTL simulator %0s" % simulator)
  sys.exit(1)


def parse_iss_yaml(iss, iss_yaml, isa, setting_dir):
  """Parse ISS YAML to get the simulation command

  Args:
    iss         : target ISS used to look up in ISS YAML
    iss_yaml    : ISS configuration file in YAML format
    isa         : ISA variant passed to the ISS
    setting_dir : Generator setting directory

  Returns:
    cmd         : ISS run command
  """
  logging.info("Processing ISS setup file : %s" % iss_yaml)
  yaml_data = read_yaml(iss_yaml)
  cwd = os.path.dirname(os.path.realpath(__file__))
  # Search for matched ISS
  for entry in yaml_data:
    if entry['iss'] == iss:
      logging.info("Found matching ISS: %s" % entry['iss'])
      cmd = entry['cmd'].rstrip()
      cmd = re.sub("\<path_var\>", get_env_var(entry['path_var']), cmd)
      if iss == "ovpsim":
        cmd = re.sub("\<cfg_path\>", setting_dir, cmd)
      elif iss == "whisper":
        m = re.search(r"rv(?P<xlen>[0-9]+?)(?P<variant>[a-z]+?)$", isa)
        if m:
          # TODO: Support u/s mode
          cmd = re.sub("\<xlen\>", m.group('xlen'), cmd)
          variant = re.sub('g', 'imafd',  m.group('variant'))
          cmd = re.sub("\<variant\>", variant, cmd)
        else:
          logging.error("Illegal ISA %0s" % isa)
        cmd = re.sub("\<xlen\>", setting_dir, cmd)
      else:
        cmd = re.sub("\<variant\>", isa, cmd)
      return cmd
  logging.error("Cannot find ISS %0s" % iss)
  sys.exit(1)


def get_iss_cmd(base_cmd, elf, log):
  """Get the ISS simulation command

  Args:
    base_cmd : Original command template
    elf      : ELF file to run ISS simualtion
    log      : ISS simulation log name

  Returns:
    cmd      : Command for ISS simulation
  """
  cmd = re.sub("\<elf\>", elf, base_cmd)
  cmd += (" &> %s" % log)
  return cmd


def gen(test_list, csr_file, end_signature_addr, isa, simulator,
        simulator_yaml, output_dir, sim_only, compile_only, lsf_cmd, seed,
        cwd, cmp_opts, sim_opts, timeout_s, core_setting_dir, ext_dir, cov,
<<<<<<< HEAD
        log_suffix, batch_size, seed_yaml, stop_on_first_error):
=======
        log_suffix, batch_size, seed_yaml, stop_on_first_error, verbose=False):
>>>>>>> 9052a37c
  """Run the instruction generator

  Args:
    test_list             : List of assembly programs to be compiled
    csr_file              : YAML file containing description of all CSRs
    end_signature_addr    : Address that tests will write pass/fail signature to at end of test
    isa                   : Processor supported ISA subset
    simulator             : RTL simulator used to run instruction generator
    simulator_yaml        : RTL simulator configuration file in YAML format
    output_dir            : Output directory of the ELF files
    sim_only              : Simulation only
    compile_only          : Compile the generator only
    lsf_cmd               : LSF command used to run the instruction generator
    seed                  : Seed to the instruction generator
    cmp_opts              : Compile options for the generator
    sim_opts              : Simulation options for the generator
    timeout_s             : Timeout limit in seconds
    core_setting_dir      : Path for riscv_core_setting.sv
    ext_dir               : User extension directory
    cov                   : Enable functional coverage
    log_suffix            : Simulation log file name suffix
    batch_size            : Number of tests to generate per run
    seed_yaml             : Seed specification from a prior regression
    stop_on_first_error   : will end run on first error detected
  """
  # Mutually exclusive options between compile_only and sim_only
  if compile_only and sim_only:
    logging.error("argument -co is not allowed with argument -so")
  # Setup the compile and simulation command for the generator
  compile_cmd = []
  sim_cmd = ""
  compile_cmd, sim_cmd = get_generator_cmd(simulator, simulator_yaml, cov);
  if ((compile_only == 0) and (len(test_list) == 0)):
    return
  # Compile the instruction generator
  if not sim_only:
    if (not((len(test_list) == 1) and (test_list[0]['test'] == 'riscv_csr_test'))):
      logging.info("Building RISC-V instruction generator")
      for cmd in compile_cmd:
        cmd = re.sub("<out>", os.path.abspath(output_dir), cmd)
        cmd = re.sub("<setting>", core_setting_dir, cmd)
        if ext_dir == "":
          cmd = re.sub("<user_extension>", "<cwd>/user_extension", cmd)
        else:
          cmd = re.sub("<user_extension>", ext_dir, cmd)
        cmd = re.sub("<cwd>", cwd, cmd)
        cmd = re.sub("<cmp_opts>", cmp_opts, cmd)

        logging.debug("Compile command: %s" % cmd)
        output = run_cmd(cmd)
        logging.debug(output)
        check_simulator_return(output, simulator, stop_on_first_error)
  # Run the instruction generator
  if not compile_only:
    cmd_list = []
    sim_cmd = re.sub("<out>", os.path.abspath(output_dir), sim_cmd)
    sim_cmd = re.sub("<cwd>", cwd, sim_cmd)
    sim_cmd = re.sub("<sim_opts>", sim_opts, sim_cmd)
    if seed_yaml:
      rerun_seed = read_yaml(seed_yaml)
    else:
      rerun_seed = {}
    logging.info("Running RISC-V instruction generator")
    sim_seed = {}
    for test in test_list:
      iterations = test['iterations']
      logging.info("Generating %d %s" % (iterations, test['test']))
      if iterations > 0:
        """
        If we are running a CSR test, need to call a separate python script
        to generate directed CSR test code, located at scripts/gen_csr_test.py.
        """
        if test['test'] == 'riscv_csr_test':
          cmd = "python3 scripts/gen_csr_test.py" + \
                (" --csr_file %s" % csr_file) + \
                (" --xlen %s" % re.search(r"(?P<xlen>[0-9]+)", isa).group("xlen")) + \
                (" --iterations %i" % iterations) + \
                (" --out %s/asm_tests" % output_dir) + \
                (" --end_signature_addr %s" % end_signature_addr)
          if lsf_cmd:
            cmd_list.append(cmd)
          else:
            output = run_cmd(cmd, timeout_s)
            check_simulator_return(output, simulator, stop_on_first_error)
        else:
          if batch_size > 0:
            batch_cnt = int((iterations + batch_size - 1)  / batch_size);
          else:
            batch_cnt = 1
          logging.info("Running %s with %0d batches" % (test['test'], batch_cnt))
          for i in range(0, batch_cnt):
            test_id = '%0s_%0d' % (test['test'], i)
            if test_id in rerun_seed:
              rand_seed = rerun_seed[test_id]
            else:
              rand_seed = get_seed(seed)
            if i < batch_cnt - 1:
              test_cnt = batch_size
            else:
              test_cnt = iterations - i * batch_size;
            cmd = lsf_cmd + " " + sim_cmd.rstrip() + \
                  (" +UVM_TESTNAME=%s " % test['gen_test']) + \
                  (" +num_of_tests=%i " % test_cnt) + \
                  (" +start_idx=%d " % (i*batch_size)) + \
                  (" +asm_file_name=%s/asm_tests/%s " % (output_dir, test['test'])) + \
                  (" -l %s/sim_%s_%d%s.log " % (output_dir, test['test'], i, log_suffix))
            if verbose:
              cmd += "+UVM_VERBOSITY=UVM_HIGH "
            cmd = re.sub("<seed>", str(rand_seed), cmd)
            sim_seed[test_id] = str(rand_seed)
            if "gen_opts" in test:
              cmd += test['gen_opts']
            if not re.search("c", isa):
              cmd += "+disable_compressed_instr=1 ";
            if lsf_cmd:
              cmd_list.append(cmd)
            else:
              logging.info("Running %s, batch %0d/%0d, test_cnt:%0d" %
                           (test['test'], i+1, batch_cnt, test_cnt))
              output = run_cmd(cmd, timeout_s)
              check_simulator_return(output, simulator, stop_on_first_error)
    if sim_seed:
      with open(('%s/seed.yaml' % os.path.abspath(output_dir)) , 'w') as outfile:
        yaml.dump(sim_seed, outfile, default_flow_style=False)
    if lsf_cmd:
      run_parallel_cmd(cmd_list, timeout_s)


def gcc_compile(test_list, output_dir, isa, mabi, opts):
  """Use riscv gcc toolchain to compile the assembly program

  Args:
    test_list  : List of assembly programs to be compiled
    output_dir : Output directory of the ELF files
    isa        : ISA variant passed to GCC
    mabi       : MABI variant passed to GCC
  """
  cwd = os.path.dirname(os.path.realpath(__file__))
  for test in test_list:
    for i in range(0, test['iterations']):
      if 'no_gcc' in test and test['no_gcc'] == 1:
        continue
      prefix = ("%s/asm_tests/%s_%d" % (output_dir, test['test'], i))
      asm = prefix + ".S"
      elf = prefix + ".o"
      binary = prefix + ".bin"
      test_isa = isa
      # gcc comilation
      cmd = ("%s -static -mcmodel=medany \
             -fvisibility=hidden -nostdlib \
             -nostartfiles %s \
             -I%s/user_extension \
             -T%s/scripts/link.ld %s -o %s " % \
             (get_env_var("RISCV_GCC"), asm, cwd, cwd, opts, elf))
      if 'gcc_opts' in test:
        cmd += test['gcc_opts']
      if 'gen_opts' in test:
        # Disable compressed instruction
        if re.search('disable_compressed_instr', test['gen_opts']):
          test_isa = re.sub("c",  "", test_isa)
      # If march/mabi is not defined in the test gcc_opts, use the default
      # setting from the command line.
      if not re.search('march', cmd):
        cmd += (" -march=%s" % test_isa)
      if not re.search('mabi', cmd):
        cmd += (" -mabi=%s" % mabi)
      logging.info("Compiling %s" % asm)
      logging.debug(cmd)
      output = subprocess.check_output(cmd.split())
      logging.debug(output)
      # Convert the ELF to plain binary, used in RTL sim
      logging.info("Converting to %s" % binary)
      cmd = ("%s -O binary %s %s" % (get_env_var("RISCV_OBJCOPY"), elf, binary))
      output = subprocess.check_output(cmd.split())
      logging.debug(output)


def run_assembly(asm_test, iss_yaml, isa, mabi, iss):
  """Run a directed assembly test with spike

  Args:
    asm_tset   : Assembly test file
    iss_yaml   : ISS configuration file in YAML format
    isa        : ISA variant passed to the ISS
    mabi       : MABI variant passed to GCC
    iss        : Instruction set simulators
  """
  cwd = os.path.dirname(os.path.realpath(__file__))
  asm = asm_test
  elf = asm_test + ".o"
  binary = asm_test + ".bin"
  log = asm_test + ".log"
  logging.info("Compiling assembly test : %s" % asm)
  # gcc comilation
  cmd = ("%s -static -mcmodel=medany \
         -fvisibility=hidden -nostdlib \
         -nostartfiles %s \
         -I%s/user_extension \
         -T%s/scripts/link.ld -o %s " % \
         (get_env_var("RISCV_GCC"), asm, cwd, cwd, elf))
  cmd += (" -march=%s" % isa)
  cmd += (" -mabi=%s" % mabi)
  logging.info("Compiling %s" % asm)
  output = subprocess.check_output(cmd.split())
  # Convert the ELF to plain binary, used in RTL sim
  logging.info("Converting to %s" % binary)
  cmd = ("%s -O binary %s %s" % (get_env_var("RISCV_OBJCOPY"), elf, binary))
  output = subprocess.check_output(cmd.split())
  logging.debug(output)
  base_cmd = parse_iss_yaml(iss, iss_yaml, isa)
  logging.info("[%0s] Running ISS simulation: %s" % (iss, elf))
  cmd = get_iss_cmd(base_cmd, elf, log)
  run_cmd(cmd, 20)
  logging.info("[%0s] Running ISS simulation: %s ...done" % (iss, elf))


def iss_sim(test_list, output_dir, iss_list, iss_yaml, isa, setting_dir, timeout_s):
  """Run ISS simulation with the generated test program

  Args:
    test_list   : List of assembly programs to be compiled
    output_dir  : Output directory of the ELF files
    iss_list    : List of instruction set simulators
    iss_yaml    : ISS configuration file in YAML format
    isa         : ISA variant passed to the ISS
    setting_dir : Generator setting directory
    timeout_s   : Timeout limit in seconds
  """
  for iss in iss_list.split(","):
    log_dir = ("%s/%s_sim" % (output_dir, iss))
    base_cmd = parse_iss_yaml(iss, iss_yaml, isa, setting_dir)
    logging.info("%s sim log dir: %s" % (iss, log_dir))
    subprocess.run(["mkdir", "-p", log_dir])
    for test in test_list:
      if 'no_iss' in test and test['no_iss'] == 1:
        continue
      else:
        for i in range(0, test['iterations']):
          prefix = ("%s/asm_tests/%s_%d" % (output_dir, test['test'], i))
          elf = prefix + ".o"
          log = ("%s/%s.%d.log" % (log_dir, test['test'], i))
          cmd = get_iss_cmd(base_cmd, elf, log)
          logging.info("Running %s sim: %s" % (iss, elf))
          run_cmd(cmd, timeout_s)
          logging.debug(cmd)


def iss_cmp(test_list, iss, output_dir, isa, stop_on_first_error):
  """Compare ISS simulation reult

  Args:
    test_list      : List of assembly programs to be compiled
    iss            : List of instruction set simulators
    output_dir     : Output directory of the ELF files
    isa            : ISA
    stop_on_first_error : will end run on first error detected
  """
  iss_list = iss.split(",")
  if len(iss_list) != 2:
    return
  report = ("%s/iss_regr.log" % output_dir).rstrip()
  run_cmd("rm -rf %s" % report)
  for test in test_list:
    for i in range(0, test['iterations']):
      elf = ("%s/asm_tests/%s_%d.o" % (output_dir, test['test'], i))
      logging.info("Comparing ISS sim result %s/%s : %s" %
                  (iss_list[0], iss_list[1], elf))
      csv_list = []
      run_cmd(("echo 'Test binary: %s' >> %s" % (elf, report)))
      for iss in iss_list:
        log = ("%s/%s_sim/%s.%d.log" % (output_dir, iss, test['test'], i))
        csv = ("%s/%s_sim/%s.%d.csv" % (output_dir, iss, test['test'], i))
        csv_list.append(csv)
        if iss == "spike":
          process_spike_sim_log(log, csv)
        elif iss == "ovpsim":
          process_ovpsim_sim_log(log, csv, 1, stop_on_first_error)
        elif iss == "sail":
          process_sail_sim_log(log, csv)
        elif iss == "whisper":
          process_whisper_sim_log(log, csv)
        else:
          logging.error("Unsupported ISS" % iss)
          sys.exit(1)
      compare_trace_csv(csv_list[0], csv_list[1], iss_list[0], iss_list[1], report)
  passed_cnt = run_cmd("grep PASSED %s | wc -l" % report).strip()
  failed_cnt = run_cmd("grep FAILED %s | wc -l" % report).strip()
  summary = ("%s PASSED, %s FAILED" % (passed_cnt, failed_cnt))
  logging.info(summary)
  run_cmd(("echo %s >> %s" % (summary, report)))
  logging.info("ISS regression report is saved to %s" % report)


def setup_parser():
  """Create a command line parser.

  Returns: The created parser.
  """
  # Parse input arguments
  parser = argparse.ArgumentParser()

  parser.add_argument("--target", type=str, default="rv64imc",
                      help="Run the generator with pre-defined targets: \
                            rv32imc, rv32i, rv64imc, rv64gc")
  parser.add_argument("-o", "--output", type=str,
                      help="Output directory name", dest="o")
  parser.add_argument("-tl", "--testlist", type=str, default="",
                      help="Regression testlist", dest="testlist")
  parser.add_argument("-tn", "--test", type=str, default="all",
                      help="Test name, 'all' means all tests in the list", dest="test")
  parser.add_argument("--seed", type=int, default=-1,
                      help="Randomization seed, default -1 means random seed")
  parser.add_argument("-i", "--iterations", type=int, default=0,
                      help="Override the iteration count in the test list", dest="iterations")
  parser.add_argument("-si", "--simulator", type=str, default="vcs",
                      help="Simulator used to run the generator, default VCS", dest="simulator")
  parser.add_argument("--iss", type=str, default="spike",
                      help="RISC-V instruction set simulator: spike,ovpsim,sail")
  parser.add_argument("-v", "--verbose", dest="verbose", action="store_true",
                      help="Verbose logging")
  parser.add_argument("--co", dest="co", action="store_true",
                      help="Compile the generator only")
  parser.add_argument("--cov", dest="cov", action="store_true",
                      help="Enable functional coverage")
  parser.add_argument("--so", dest="so", action="store_true",
                      help="Simulate the generator only")
  parser.add_argument("--cmp_opts", type=str, default="",
                      help="Compile options for the generator")
  parser.add_argument("--sim_opts", type=str, default="",
                      help="Simulation options for the generator")
  parser.add_argument("--gcc_opts", type=str, default="",
                      help="GCC compile options")
  parser.add_argument("-s", "--steps", type=str, default="all",
                      help="Run steps: gen,gcc_compile,iss_sim,iss_cmp", dest="steps")
  parser.add_argument("--lsf_cmd", type=str, default="",
                      help="LSF command. Run in local sequentially if lsf \
                            command is not specified")
  parser.add_argument("--isa", type=str, default="",
                      help="RISC-V ISA subset")
  parser.add_argument("-m", "--mabi", type=str, default="",
                      help="mabi used for compilation", dest="mabi")
  parser.add_argument("--gen_timeout", type=int, default=360,
                      help="Generator timeout limit in seconds")
  parser.add_argument("--end_signature_addr", type=str, default="0",
                      help="Address that privileged CSR test writes to at EOT")
  parser.add_argument("--iss_timeout", type=int, default=10,
                      help="ISS sim timeout limit in seconds")
  parser.add_argument("--iss_yaml", type=str, default="",
                      help="ISS setting YAML")
  parser.add_argument("--simulator_yaml", type=str, default="",
                      help="RTL simulator setting YAML")
  parser.add_argument("--csr_yaml", type=str, default="",
                      help="CSR description file")
  parser.add_argument("--seed_yaml", type=str, default="",
                      help="Rerun the generator with the seed specification \
                            from a prior regression")
  parser.add_argument("-ct", "--custom_target", type=str, default="",
                      help="Directory name of the custom target")
  parser.add_argument("-cs", "--core_setting_dir", type=str, default="",
                      help="Path for the riscv_core_setting.sv")
  parser.add_argument("-ext", "--user_extension_dir", type=str, default="",
                      help="Path for the user extension directory")
  parser.add_argument("--asm_test", type=str, default="",
                      help="Directed assembly test")
  parser.add_argument("--log_suffix", type=str, default="",
                      help="Simulation log name suffix")
  parser.add_argument("-bz", "--batch_size", type=int, default=0,
                      help="Number of tests to generate per run. You can split a big"
                           " job to small batches with this option")
  parser.add_argument("--stop_on_first_error", dest="stop_on_first_error", action="store_true",
                      help="Stop on detecting first error")
  parser.set_defaults(co=False)
  parser.set_defaults(so=False)
  parser.set_defaults(verbose=False)
  parser.set_defaults(cov=False)
  parser.set_defaults(stop_on_first_error=False)
  return parser


def main():
  """This is the main entry point."""
  parser = setup_parser()
  args = parser.parse_args()
  cwd = os.path.dirname(os.path.realpath(__file__))
  os.environ["RISCV_DV_ROOT"] = cwd
  setup_logging(args.verbose)

  if not args.csr_yaml:
    args.csr_yaml = cwd + "/yaml/csr_template.yaml"

  if not args.iss_yaml:
    args.iss_yaml = cwd + "/yaml/iss.yaml"

  if not args.simulator_yaml:
    args.simulator_yaml = cwd + "/yaml/simulator.yaml"

  # Keep the core_setting_dir option to be backward compatible, suggest to use
  # --custom_target
  if args.core_setting_dir:
    if not args.custom_target:
      args.custom_target = args.core_setting_dir
  else:
    args.core_setting_dir = args.custom_target

  if not args.custom_target:
    if not args.testlist:
      args.testlist = cwd + "/target/"+ args.target +"/testlist.yaml"
    args.core_setting_dir = cwd + "/target/"+ args.target
    if args.target == "rv32imc":
      args.mabi = "ilp32"
      args.isa  = "rv32imc"
    elif args.target == "rv32i":
      args.mabi = "ilp32"
      args.isa  = "rv32i"
    elif args.target == "rv64imc":
      args.mabi = "lp64"
      args.isa  = "rv64imc"
    elif args.target == "rv64gc":
      args.mabi = "lp64"
      args.isa  = "rv64gc"
    elif args.target == "ml":
      args.mabi = "lp64"
      args.isa  = "rv64imc"
    else:
      print ("Unsupported pre-defined target: %0s" % args.target)
  else:
    if re.match(".*gcc_compile.*", args.steps) or re.match(".*iss_sim.*", args.steps):
      if (not args.mabi) or (not args.isa):
        sys.exit("mabi and isa must be specified for custom target %0s" % args.custom_target)
    if not args.testlist:
      args.testlist = args.custom_target + "/testlist.yaml"

  if args.asm_test != "":
    run_assembly(args.asm_test, args.iss_yaml, args.isa, args.mabi, args.iss)
    return

  # Create output directory
  if args.o is None:
    output_dir = "out_" + str(date.today())
  else:
    output_dir = args.o

  subprocess.run(["mkdir", "-p", output_dir])
  subprocess.run(["mkdir", "-p", ("%s/asm_tests" % output_dir)])

  # Process regression test list
  matched_list = []

  if not args.co:
    process_regression_list(args.testlist, args.test, args.iterations, matched_list)
    if len(matched_list) == 0:
      sys.exit("Cannot find %s in %s" % (args.test, args.testlist))

  # Run instruction generator
  if args.steps == "all" or re.match(".*gen.*", args.steps):
    gen(matched_list, args.csr_yaml, args.end_signature_addr, args.isa,
        args.simulator, args.simulator_yaml, output_dir, args.so,
        args.co, args.lsf_cmd, args.seed, cwd, args.cmp_opts,
        args.sim_opts, args.gen_timeout, args.core_setting_dir,
        args.user_extension_dir, args.cov, args.log_suffix, args.batch_size,
<<<<<<< HEAD
        args.seed_yaml, args.stop_on_first_error)
=======
        args.seed_yaml, args.stop_on_first_error, args.verbose)
>>>>>>> 9052a37c

  if not args.co:
    # Compile the assembly program to ELF, convert to plain binary
    if args.steps == "all" or re.match(".*gcc_compile.*", args.steps):
      gcc_compile(matched_list, output_dir, args.isa, args.mabi, args.gcc_opts)

    # Run ISS simulation
    if args.steps == "all" or re.match(".*iss_sim.*", args.steps):
      iss_sim(matched_list, output_dir, args.iss, args.iss_yaml,
              args.isa, args.core_setting_dir, args.iss_timeout)

    # Compare ISS simulation result
    if args.steps == "all" or re.match(".*iss_cmp.*", args.steps):
      iss_cmp(matched_list, args.iss, output_dir, args.isa, args.stop_on_first_error)

if __name__ == "__main__":
  main()<|MERGE_RESOLUTION|>--- conflicted
+++ resolved
@@ -132,11 +132,7 @@
 def gen(test_list, csr_file, end_signature_addr, isa, simulator,
         simulator_yaml, output_dir, sim_only, compile_only, lsf_cmd, seed,
         cwd, cmp_opts, sim_opts, timeout_s, core_setting_dir, ext_dir, cov,
-<<<<<<< HEAD
-        log_suffix, batch_size, seed_yaml, stop_on_first_error):
-=======
         log_suffix, batch_size, seed_yaml, stop_on_first_error, verbose=False):
->>>>>>> 9052a37c
   """Run the instruction generator
 
   Args:
@@ -597,11 +593,7 @@
         args.co, args.lsf_cmd, args.seed, cwd, args.cmp_opts,
         args.sim_opts, args.gen_timeout, args.core_setting_dir,
         args.user_extension_dir, args.cov, args.log_suffix, args.batch_size,
-<<<<<<< HEAD
-        args.seed_yaml, args.stop_on_first_error)
-=======
         args.seed_yaml, args.stop_on_first_error, args.verbose)
->>>>>>> 9052a37c
 
   if not args.co:
     # Compile the assembly program to ELF, convert to plain binary
