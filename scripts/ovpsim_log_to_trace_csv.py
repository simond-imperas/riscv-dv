"""
Copyright 2019 Google LLC
Copyright 2019 Imperas Software Ltd

Licensed under the Apache License, Version 2.0 (the "License");
you may not use this file except in compliance with the License.
You may obtain a copy of the License at

     http://www.apache.org/licenses/LICENSE-2.0

Unless required by applicable law or agreed to in writing, software
distributed under the License is distributed on an "AS IS" BASIS,
WITHOUT WARRANTIES OR CONDITIONS OF ANY KIND, either express or implied.
See the License for the specific language governing permissions and
limitations under the License.

Convert ovpsim sim log to standard riscv-dv .csv instruction trace format
"""
import re
import os
import argparse
import logging

import sys
from lib import *

from riscv_trace_csv import *

try:
    from ovpsim_log_to_trace_csv_vectors import *
except:
    def assign_operand_vector(a,b,c,d):
        """ stub version when no vector processing included """
        logging.info("No OVPsim vector instruction processing included")
        if stop_on_first_error:
            sys.exit(-1)

stop_on_first_error = 0

def fatal (s):
    """ ensure we end if a problem """
    logging.fatal("ERROR: "+s)
    sys.exit(-1)

def convert_mode(pri, line):
    """ OVPsim uses text string, convert to numeric """
    if "Machine"    in pri:    return str(3)
    if "Supervisor" in pri:    return str(1)
    if "User"       in pri:    return str(0)
    logging.error("convert_mode = UNKNOWN PRIV MODE  [%s]: %s" % (pri, line))
    if stop_on_first_error:
        sys.exit(-1)

REGS = ["zero","ra","sp","gp","tp","t0","t1","t2","s0","s1",
        "a0","a1","a2","a3","a4","a5","a6","a7",
        "s2","s3","s4","s5","s6","s7","s8","s9","s10","s11",
        "t3","t4","t5","t6"]
FREGS = ["ft0","ft1","ft2","ft3","ft4","ft5","ft6","ft7","fs0",
        "fs1",
        "fa0","fa1","fa2","fa3","fa4","fa5","fa6","fa7",
        "fs2","fs3","fs4","fs5","fs6","fs7","fs8","fs9","fs10","fs11",
        "ft8","ft9","ft10","ft11"]

def process_jal(trace, operands, gpr):
    """ correctly process jal """
    # TODO need to merge with jalr
    ## jal rd, imm
    if len(operands) == 2:
        trace.rd = operands[0]
        trace.rd_val = gpr[trace.rd]
        trace.imm = get_imm_hex_val("0x" + operands[1])
    else:
        fatal("process_jal(%s) wrong num operands (%d)" %
            (trace.instr, len(operands)))

def process_jalr(trace, operands, gpr):
  """ process jalr """
  ## jalr x3
  ## jalr 9(x3)
  ## jalr x2,x3
  ## jalr x2,4(x3)
  if len(operands) == 1:
    m = ADDR_RE.search(operands[0])
    trace.rd = 'ra'
    trace.rd_val = gpr['ra']
    if m: # jalr 9(x3)
      trace.rs1 = m.group('rs1')
      trace.rs1_val = gpr[trace.rs1]
      trace.imm = get_imm_hex_val(m.group('imm'))
    else: # jalr x3
      trace.rs1 = operands[0]
      trace.rs1_val = gpr[trace.rs1]
      trace.imm = get_imm_hex_val('0')
  elif len(operands) == 2:
      trace.rd = operands[0]
      trace.rd_val = gpr[trace.rd]
      m = ADDR_RE.search(operands[1])
      if m: # jalr x2,4(x3)
        trace.rs1 = m.group('rs1')
        trace.rs1_val = gpr[trace.rs1]
        trace.imm = get_imm_hex_val(m.group('imm'))
      else: # jalr x2,x3
        trace.rs1 = operands[1]
        trace.rs1_val = gpr[trace.rs1]
        trace.imm = get_imm_hex_val('0')

def process_if_compressed(prev_trace):
  """ convert naming for compressed instructions """
  if len(prev_trace.binary) == 4: # compressed are always 4 hex digits
    prev_trace.instr = "c."+prev_trace.instr
    # logging.debug("process_if_compressed(%s, %s)" %
    #   (prev_trace.instr, prev_trace.binary))

pseudos={
    'mv'        :'addi',
    'not'       :'xori',
    'neg'       :'sub',
    'negw'      :'subw',
    'sext.w'    :'addiw',
    'seqz'      :'sltiu',
    'snez'      :'sltu',
    'sltz'      :'slt',
    'sgtz'      :'slt',
    'beqz'      :'beg',
    'bnez'      :'bnez',
    'bgez'      :'bgez',
    'bltz'      :'blt',
    'blez'      :'bge',
    'bgtz'      :'blt',
    'csrr'      :'csrrw',
    'csrw'      :'csrrw',
    'csrs'      :'csrrs',
    'csrc'      :'csrrc',
    'csrwi'     :'csrrwi',
    'csrsi'     :'csrrsi',
    'csrci'     :'csrrci',
    'j'         :'jal',
    'jr'        :'jal',
    }

def check_conversion(entry):
    """ after conversion check that the entry was converted correctly """
    instr_str_0 =entry.instr_str.split(" ")[0]
    instr       =entry.instr.split(" ")[0]
    if "c." in instr[0:2]:
        instr = instr[2:]
    if instr in instr_str_0:
        return # same
    #logging.debug("converted pseudo %10s -> %s" % (instr_str_0, instr))
    if instr_str_0 in pseudos:
        p_instr = pseudos[instr_str_0]
        if p_instr in instr:
            return # is pseudo, converted ok
        logging.error(
            "converted        %10s -> %s <<-- not correct pseudo (%s)" %
                (instr_str_0, instr, p_instr))
        if stop_on_first_error:
            sys.exit(-1)
    logging.error("converted        %10s -> %s  <<-- not correct at all" %
            (instr_str_0, instr))
    if stop_on_first_error:
        sys.exit(-1)

def show_line_instr(line, i):
    """ show line """
    if i.instr_str[0] in ['v']:
        logging.debug("%s" % (line.strip()))
        logging.debug(
            "  -->> instr_str(%s) binary(%s) addr(%s) mode(%s) instr(%s)"
            % (     i.instr_str, i.binary,  i.addr, i.privileged_mode,i.instr))

def check_num_operands(instr_str, num_operands, n):
    """ ensure consistency """
    if n != num_operands:
        fatal("%s: num operands wrong, expected (%d) got (%d)" % (instr_str,
            n, num_operands))

def is_csr(r):
    """ see if r is a csr """

    # add more as needed
    if r in ["mtvec","pmpaddr0","pmpcfg0","mstatus","mepc","mscratch","mcause",
            "mtval","vl","vtype"]:
        return True
    else:
        return False

def process_branch_offset (opn, operands, prev_trace):
    """ convert from ovpsim logs branch offsets as absolute to relative """
    addr = operands[opn]
    pc = prev_trace.addr
    offset_dec = int(addr, 16) - int(pc, 16)
    offset = hex(offset_dec)
    operands[opn] = offset

def process_ovpsim_sim_log(ovpsim_log, csv, full_trace = 1, stop = 0,
    dont_truncate_after_first_ecall = 0,
    verbose2 = False):
  """Process OVPsim simulation log.

  Extract instruction and affected register information from ovpsim simulation
  log and save to a list.
  """

  stop_on_first_error = stop

  logging.info("Processing ovpsim log [%s %s %s]: %s" %
    ("full_trace" if full_trace else "", "stop_on_first_error" if stop else "",
    "dont_truncate_after_first_ecall" if dont_truncate_after_first_ecall else
        "", ovpsim_log))

  # Remove the header part of ovpsim log
  cmd = ("sed -i '/Info 1:/,$!d' %s" % ovpsim_log)
  os.system(cmd)
  # Remove all instructions after end of trace data (end of program excecution)
  if dont_truncate_after_first_ecall:
    cmd = ("sed -i '/^Info --/q' %s" % ovpsim_log)
    logging.info("Dont truncate logfile after first ecall: %s", ovpsim_log)
  else:
    cmd = ("sed -i '/ecall/q' %s" % ovpsim_log)
  os.system(cmd)

  # storage and initial values of gpr and csr
  gpr = {}
  csr = {}
<<<<<<< HEAD
  
  for g in REGS: # base isa gprs
=======

  for g in REGS: # base base isa gprs
>>>>>>> e9517397
    gpr[g] = 0

  for i in range(32): # add in v0-v31 gprs
    gpr["v"+str(i)] = 0
  for f in FREGS: # floating point gprs
    gpr[f] = 0
    
  csr["vl"]    = 0
  csr["vtype"] = 0

  instr_cnt = 0
  with open(ovpsim_log, "r") as f, open(csv, "w") as csv_fd:
    trace_csv = RiscvInstructionTraceCsv(csv_fd)
    trace_csv.start_new_trace()
    prev_trace = 0
    logit = 0
    for line in f:
      # Extract instruction infromation
      m = re.search(r"riscvOVPsim.*, 0x(?P<addr>.*?)(?P<section>\(.*\): ?)" \
            "(?P<mode>[A-Za-z]*?)\s+(?P<bin>[a-f0-9]*?)\s+(?P<instr_str>.*?)$",
                line)
      if m:
        # its instruction disassembly line
        if prev_trace: # write out the previous one when find next one
            check_conversion(prev_trace)
            instr_cnt += 1
            trace_csv.write_trace_entry(prev_trace)
            if verbose2:
                logging.debug("prev_trace:: "+str(prev_trace.__dict__))
                logging.debug("csr       :: "+str(csr))
                logging.debug("gpr       :: "+str(gpr))
            if logit:
                # fatal ("stop for now")
                pass
            prev_trace = 0
        prev_trace = RiscvInstructionTraceEntry()
        prev_trace.instr_str = m.group("instr_str")
        prev_trace.instr = prev_trace.instr_str.split(" ")[0]
        prev_trace.binary = m.group("bin")
        prev_trace.addr = m.group("addr")
        prev_trace.section = m.group("section")
        prev_trace.privileged_mode = convert_mode(m.group("mode"), line)
        prev_trace.updated_csr = []
        prev_trace.updated_gpr = []

        #if prev_trace.instr in ["vsetvli"]:
        #if prev_trace.instr in ["vlh.v"]:
        #if prev_trace.instr in ["vmul.vx"]:
        #if prev_trace.instr in ["vmul.vx_XXX"]:
        #    logit = 1
        #    verbose2 = True

        show_line_instr(line, prev_trace)

        if full_trace:
            # TODO - when got full ins decode remove this
            if  "fsriw" in line or \
                "fsw" in line or \
                "fsd" in line or \
                "fnmsub.d" in line or \
                "flw" in line:
                    logging.debug ("Ignoring ins...(%s) " % (line))
                    continue
            logging.debug("Processing [%s]: %s" %
                          (prev_trace.instr, prev_trace.instr_str))
            process_if_compressed(prev_trace)
            o = re.search (r"(?P<instr>[a-z]*?)\s(?P<operand>.*)",
                prev_trace.instr_str)
            if o:
                operand_str = o.group("operand").replace(" ", "")
                operands = operand_str.split(",")
                if (prev_trace.instr in ['jalr', 'c.jalr']):
                  process_jalr(prev_trace, operands, gpr)
                elif (prev_trace.instr in ['jal','c.jal']):
                  process_jal(prev_trace, operands, gpr)
                else:
                  if 'v' in prev_trace.instr[0]:
                    assign_operand_vector(prev_trace, operands, gpr, stop_on_first_error)
                  elif 'f' in prev_trace.instr[0] or "c.f" in prev_trace.instr[0:3]:
                    pass # ignore floating point. TODO include them
                  else:
                    if prev_trace.instr in [
                        'beq', 'bne', 'blt', 'bge', 'bltu', 'bgeu']:
                            process_branch_offset (2, operands, prev_trace)
                    elif prev_trace.instr in [
                        'c.beqz', 'c.bnez', 'beqz', 'bnez', 'bgez',
                             'bltz', 'blez', 'bgtz']:
                        process_branch_offset (1, operands, prev_trace)
                    if prev_trace.instr in ['j', 'c.j']:
                      operands[0] = "0x" + operands[0]
                    assign_operand(prev_trace, operands, gpr, stop_on_first_error)
            else:
                # logging.debug("no operand for [%s] in [%s]" % (trace_instr,
                #   trace_instr_str))
                pass
      else:
        # its a csr, gpr new value or report
        if 0: logging.debug ("reg change... [%s]" % (line.strip()))
        # Extract register change value information
        c = re.search(r" (?P<r>[a-z]*[0-9]{0,2}?) (?P<pre>[a-f0-9]+?)" \
                       " -> (?P<val>[a-f0-9]+?)$", line)
        if c and is_csr (c.group("r")):
            csr[c.group("r")] = c.group("val")
            if verbose2: logging.debug("c:csr %0s = %0s" %
                (c.group("r"), c.group("val")))
            csr[c.group("r")] = c.group("val")
            # prev_trace.updated_csr.append(c.group("r"))
            prev_trace.updated_csr.append([c.group("r"), c.group("val")])
            continue
        n = re.search(r" (?P<r>[a-z]{1,3}[0-9]{0,2}?) (?P<pre>[a-f0-9]+?)" \
                       " -> (?P<val>[a-f0-9]+?)$", line)
        if n: # gpr
          if verbose2: logging.debug(("n:gpr %0s = %0s" %
                (n.group("r"), n.group("val"))))
          if n.group("r") != "frm":
            # prev_trace.updated_gpr.append(n.group("r"))
            prev_trace.updated_gpr.append([n.group("r"), n.group("val")])
            if 'v' in prev_trace.instr[0]:
                gpr[n.group("r")] = n.group("val")
            else:
                # backwards compatible
                prev_trace.rd       = n.group("r")
                prev_trace.rd_val   = n.group("val")
                gpr[prev_trace.rd]  = prev_trace.rd_val
            if 0:
              print (
                "write entry [[%d]]: rd[%s] val[%s] instr(%s) bin(%s) addr(%s)"
                    % (instr_cnt, rv_instr_trace.rd, rv_instr_trace.rd_val,
                        trace_instr_str, prev_trace.binary, prev_trace.addr))
              print (rv_instr_trace.__dict__)
              sys.exit(-1)
        else:
            line = line.strip()
            if verbose2: logging.debug("ignoring line: [%s] %s " %
                (str(instr_cnt), line))
            line = re.sub(' +', ' ', line)
            split = line.split(" ")
            if len(split) == 1: continue
            item = split[1]
            if "----" in item: continue
            if "REPORT" in line or item in [ # TODO sort csrs
                    "mtvec","pmpaddr0","pmpcfg0","mstatus","mepc","mscratch",
                        "mcause","mtval","vl","vtype","sstatus"]:
                logging.debug("Ignoring: [%d]  [[%s]]" % (instr_cnt, line))
                pass
            elif "Warning (RISCV_" in line:
                logging.debug("Skipping: [%d] (%s) [[%s]]" %
                    (instr_cnt, prev_trace.instr_str, line))
                prev_trace.instr = "nop"
                prev_trace.instr_str = "nop"
            else:
                logging.debug("<unknown> (%s) in line: [%s] %s " %
                        (item, str(instr_cnt), line))
                if stop_on_first_error:
                    fatal ("")
  logging.info("Processed instruction count : %d " % instr_cnt)
  if instr_cnt == 0:
    logging.error ("No Instructions in logfile: %s" % ovpsim_log)
    sys.exit(-1)
  logging.info("CSV saved to : %s" % csv)


def main():
  """ if used standalone set up for testing """
  instr_trace = []
  # Parse input arguments
  parser = argparse.ArgumentParser()
  parser.add_argument("--log", type=str, help="Input ovpsim simulation log")
  parser.add_argument("--csv", type=str, help="Output trace csv_buf file")
  parser.add_argument("--full_trace", dest="full_trace",
                                         action="store_true",
                                         help="Generate the full trace")
  parser.add_argument("--verbose", dest="verbose", action="store_true",
                                         help="Verbose logging")
  parser.add_argument("--verbose2", dest="verbose2", action="store_true",
                                         help="Verbose logging detail 2")
  parser.add_argument("--stop_on_first_error", dest="stop_on_first_error",
                                         action="store_true",
                                         help="Stop on first error")
  parser.add_argument("--dont_truncate_after_first_ecall",
                                         dest="dont_truncate_after_first_ecall",
                                         action="store_true",
                    help="Dont truncate on first ecall")
  parser.set_defaults(full_trace=False)
  parser.set_defaults(verbose=False)
  parser.set_defaults(verbose2=False)
  parser.set_defaults(stop_on_first_error=False)
  parser.set_defaults(dont_truncate_after_first_ecall=False)
  args = parser.parse_args()
  setup_logging(args.verbose)
  logging.debug("Logging Debug set")
  # Process ovpsim log
  process_ovpsim_sim_log(args.log, args.csv, args.full_trace,
    args.stop_on_first_error, args.dont_truncate_after_first_ecall,
    args.verbose2)


if __name__ == "__main__":
  main()
<|MERGE_RESOLUTION|>--- conflicted
+++ resolved
@@ -55,11 +55,9 @@
         "a0","a1","a2","a3","a4","a5","a6","a7",
         "s2","s3","s4","s5","s6","s7","s8","s9","s10","s11",
         "t3","t4","t5","t6"]
-FREGS = ["ft0","ft1","ft2","ft3","ft4","ft5","ft6","ft7","fs0",
-        "fs1",
-        "fa0","fa1","fa2","fa3","fa4","fa5","fa6","fa7",
-        "fs2","fs3","fs4","fs5","fs6","fs7","fs8","fs9","fs10","fs11",
-        "ft8","ft9","ft10","ft11"]
+FREGS = ["ft0","ft1","ft2","ft3","ft4","ft5","ft6","ft7","fs0","fs1","fa0",
+        "fa1","fa2","fa3","fa4","fa5","fa6","fa7","fs2","fs3","fs4","fs5",
+        "fs6","fs7","fs8","fs9","fs10","fs11","ft8","ft9","ft10","ft11"]
 
 def process_jal(trace, operands, gpr):
     """ correctly process jal """
@@ -161,6 +159,12 @@
     if stop_on_first_error:
         sys.exit(-1)
 
+operands_list = ["rd","rs1","rs2","vd","vs1","vs2","vs3","fd","fs1","fs2"]
+def update_operands_values(trace, gpr):
+    """ ensure operands have been updated """
+    for op in operands_list:
+        exec("if trace.%0s in gpr: trace.%0s_val = gpr[trace.%0s]" % (op, op, op))
+
 def show_line_instr(line, i):
     """ show line """
     if i.instr_str[0] in ['v']:
@@ -177,8 +181,7 @@
 
 def is_csr(r):
     """ see if r is a csr """
-
-    # add more as needed
+    # TODO add more as needed - could look in the enum privileged_reg_t  or the cores settings: implemented_csr[]
     if r in ["mtvec","pmpaddr0","pmpcfg0","mstatus","mepc","mscratch","mcause",
             "mtval","vl","vtype"]:
         return True
@@ -221,22 +224,17 @@
   os.system(cmd)
 
   # storage and initial values of gpr and csr
+
   gpr = {}
   csr = {}
-<<<<<<< HEAD
-  
+
   for g in REGS: # base isa gprs
-=======
-
-  for g in REGS: # base base isa gprs
->>>>>>> e9517397
     gpr[g] = 0
-
   for i in range(32): # add in v0-v31 gprs
     gpr["v"+str(i)] = 0
   for f in FREGS: # floating point gprs
     gpr[f] = 0
-    
+
   csr["vl"]    = 0
   csr["vtype"] = 0
 
@@ -255,6 +253,7 @@
         # its instruction disassembly line
         if prev_trace: # write out the previous one when find next one
             check_conversion(prev_trace)
+            update_operands_values(prev_trace, gpr)
             instr_cnt += 1
             trace_csv.write_trace_entry(prev_trace)
             if verbose2:
@@ -278,9 +277,9 @@
         #if prev_trace.instr in ["vsetvli"]:
         #if prev_trace.instr in ["vlh.v"]:
         #if prev_trace.instr in ["vmul.vx"]:
-        #if prev_trace.instr in ["vmul.vx_XXX"]:
-        #    logit = 1
-        #    verbose2 = True
+        if prev_trace.instr in ["vsetvl"]:
+            logit = 1
+            verbose2 = True
 
         show_line_instr(line, prev_trace)
 
@@ -293,8 +292,6 @@
                 "flw" in line:
                     logging.debug ("Ignoring ins...(%s) " % (line))
                     continue
-            logging.debug("Processing [%s]: %s" %
-                          (prev_trace.instr, prev_trace.instr_str))
             process_if_compressed(prev_trace)
             o = re.search (r"(?P<instr>[a-z]*?)\s(?P<operand>.*)",
                 prev_trace.instr_str)
@@ -307,7 +304,8 @@
                   process_jal(prev_trace, operands, gpr)
                 else:
                   if 'v' in prev_trace.instr[0]:
-                    assign_operand_vector(prev_trace, operands, gpr, stop_on_first_error)
+                    assign_operand_vector(prev_trace, operands, gpr,
+                        stop_on_first_error)
                   elif 'f' in prev_trace.instr[0] or "c.f" in prev_trace.instr[0:3]:
                     pass # ignore floating point. TODO include them
                   else:
@@ -319,8 +317,9 @@
                              'bltz', 'blez', 'bgtz']:
                         process_branch_offset (1, operands, prev_trace)
                     if prev_trace.instr in ['j', 'c.j']:
-                      operands[0] = "0x" + operands[0]
-                    assign_operand(prev_trace, operands, gpr, stop_on_first_error)
+                        operands[0] = "0x" + operands[0] # ovpsim has no '0x' so need to add it.
+                    assign_operand(prev_trace, operands, gpr,
+                        stop_on_first_error)
             else:
                 # logging.debug("no operand for [%s] in [%s]" % (trace_instr,
                 #   trace_instr_str))
@@ -351,9 +350,8 @@
                 gpr[n.group("r")] = n.group("val")
             else:
                 # backwards compatible
-                prev_trace.rd       = n.group("r")
-                prev_trace.rd_val   = n.group("val")
-                gpr[prev_trace.rd]  = prev_trace.rd_val
+                prev_trace.rd_val       = n.group("val")
+                gpr[prev_trace.rd]      = prev_trace.rd_val
             if 0:
               print (
                 "write entry [[%d]]: rd[%s] val[%s] instr(%s) bin(%s) addr(%s)"
@@ -376,7 +374,7 @@
                 logging.debug("Ignoring: [%d]  [[%s]]" % (instr_cnt, line))
                 pass
             elif "Warning (RISCV_" in line:
-                logging.debug("Skipping: [%d] (%s) [[%s]]" %
+                logging.debug("Skipping: [%d] (%s) [[%s]]" % 
                     (instr_cnt, prev_trace.instr_str, line))
                 prev_trace.instr = "nop"
                 prev_trace.instr_str = "nop"
@@ -390,7 +388,6 @@
     logging.error ("No Instructions in logfile: %s" % ovpsim_log)
     sys.exit(-1)
   logging.info("CSV saved to : %s" % csv)
-
 
 def main():
   """ if used standalone set up for testing """
