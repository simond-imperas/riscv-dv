--- conflicted
+++ resolved
@@ -228,11 +228,8 @@
   int unsigned            branch_instr_cnt;
   bit [4:0]               branch_hit_history; // The last 5 branch result
   bit                     default_cov = 'b1;
-<<<<<<< HEAD
 
 `VECTOR_INCLUDE("riscv_instr_cover_group_inc_cpu_declare.sv")
-=======
->>>>>>> bce290ee
 
   ///////////// RV32I instruction functional coverage //////////////
 
@@ -1293,11 +1290,7 @@
                      $sformatf("Instruction %0s randomization failure", instr_name.name()))
         end
         if ((instr.group inside {supported_isa}) &&
-<<<<<<< HEAD
             (instr.group inside {RV32I, RV32M, RV64M, RV64I, RV32C, RV64C, RV32V, RV64V, RV64B, RV32B})) begin
-=======
-            (instr.group inside {RV32I, RV32M, RV64M, RV64I, RV32C, RV64C, RV64V})) begin
->>>>>>> bce290ee
           if (((instr_name inside {URET}) && !support_umode_trap) ||
               ((instr_name inside {SRET, SFENCE_VMA}) &&
               !(SUPERVISOR_MODE inside {supported_privileged_mode})) ||
