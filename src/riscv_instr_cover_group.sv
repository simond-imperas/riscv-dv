--- conflicted
+++ resolved
@@ -899,7 +899,6 @@
    `VECTOR_INCLUDE("riscv_instr_cover_group_inc_2.sv")
 
     // RV32I instruction functional coverage instantiation
-<<<<<<< HEAD
     `CG_SELECTOR_BEGIN(RV32I)
         add_cg = new();
         sub_cg = new();
@@ -970,61 +969,6 @@
     end
 
     `CG_SELECTOR_BEGIN(RV32M)
-=======
-    add_cg = new();
-    sub_cg = new();
-    addi_cg = new();
-    lui_cg = new();
-    auipc_cg = new();
-    sll_cg = new();
-    srl_cg = new();
-    sra_cg = new();
-    slli_cg = new();
-    srli_cg = new();
-    srai_cg = new();
-    and_cg = new();
-    or_cg = new();
-    xor_cg = new();
-    andi_cg = new();
-    ori_cg = new();
-    xori_cg = new();
-    slt_cg = new();
-    sltu_cg = new();
-    slti_cg = new();
-    sltiu_cg = new();
-    jal_cg = new();
-    jalr_cg = new();
-    beq_cg = new();
-    bne_cg = new();
-    blt_cg = new();
-    bge_cg = new();
-    bgeu_cg = new();
-    bltu_cg = new();
-    lb_cg = new();
-    lh_cg = new();
-    lw_cg = new();
-    lbu_cg = new();
-    lhu_cg = new();
-    sb_cg = new();
-    sh_cg = new();
-    sw_cg = new();
-    csrrw_cg = new();
-    csrrs_cg = new();
-    csrrc_cg = new();
-    csrrwi_cg = new();
-    csrrsi_cg = new();
-    csrrci_cg = new();
-    // instr_trans_cg = new();
-    branch_hit_history_cg = new();
-    rv32i_misc_cg = new();
-    if (RV32C inside {supported_isa}) begin
-      illegal_compressed_instr_cg = new();
-      compressed_opcode_cg = new();
-      hint_cg = new();
-    end
-    opcode_cg = new();
-    if (RV32M inside {supported_isa}) begin
->>>>>>> e9517397
       mul_cg = new();
       mulh_cg = new();
       mulhsu_cg = new();
@@ -1110,16 +1054,6 @@
         end
         mstatus_m_cg = new();
     end
-<<<<<<< HEAD
-=======
-    privileged_csr_cg = new();
-    mcause_exception_cg = new();
-    mcause_interrupt_cg = new();
-    if (RV32C inside {supported_isa}) begin
-      mepc_alignment_cg = new();
-    end
-    mstatus_m_cg = new();
->>>>>>> e9517397
   endfunction
 
   function void sample(riscv_instr_cov_item instr);
@@ -1256,15 +1190,10 @@
       C_ADDIW    : c_addiw_cg.sample(instr);
       `VECTOR_INCLUDE("riscv_instr_cover_group_inc_3.sv")
       default: begin
-<<<<<<< HEAD
-        if (!cfg.disable_compressed_instr) begin
+        if (RV32C inside {supported_isa}) begin
           if (default_cov) begin
             illegal_compressed_instr_cg.sample(instr.binary);
           end
-=======
-        if (RV32C inside {supported_isa}) begin
-          illegal_compressed_instr_cg.sample(instr.binary);
->>>>>>> e9517397
         end
         if (instr.group == RV32I) begin
           if (default_cov) begin
@@ -1305,15 +1234,10 @@
           end
         end
         MEPC: begin
-<<<<<<< HEAD
-          if (!cfg.disable_compressed_instr) begin
+          if (RV32C inside {supported_isa}) begin
             if (default_cov) begin
               mepc_alignment_cg.sample(instr.rd_value);
             end
-=======
-          if (RV32C inside {supported_isa}) begin
-            mepc_alignment_cg.sample(instr.rd_value);
->>>>>>> e9517397
           end
         end
         MSTATUS: begin
