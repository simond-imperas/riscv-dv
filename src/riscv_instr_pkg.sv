--- conflicted
+++ resolved
@@ -88,13 +88,9 @@
     RV128I,
     RV128C,
     RV32V,
-<<<<<<< HEAD
     RV32B,
     RV64V,
     RV64B
-=======
-    RV64V
->>>>>>> bce290ee
   } riscv_instr_group_t;
 
   typedef enum {
