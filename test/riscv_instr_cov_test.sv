--- conflicted
+++ resolved
@@ -4,7 +4,7 @@
   typedef uvm_enum_wrapper#(riscv_instr_name_t) instr_enum;
   typedef uvm_enum_wrapper#(riscv_reg_t) gpr_enum;
   typedef uvm_enum_wrapper#(privileged_reg_t) preg_enum;
-  `VECTOR_INCLUDE("riscv_instr_cov_test_inc_1.sv")
+  `VECTOR_INCLUDE("riscv_instr_cov_test_inc_typedef.sv")
 
   riscv_instr_gen_config    cfg;
   riscv_instr_cover_group   instr_cg;
@@ -82,13 +82,6 @@
               // TODO: Enable functional coverage for AMO test
               continue;
             end
-<<<<<<< HEAD
-            // `uvm_info(`gfn, $sformatf("SJD found  instr: %0s  {%0s} [%0s]",
-            //                 trace["instr"], trace["vm"], line), UVM_LOW)
-=======
-            `uvm_info(`gfn, $sformatf("Processing line[%0d] : %0s",
-                            entry_cnt, trace["str"]), UVM_FULL)
->>>>>>> e9517397
             if (!sample()) begin
               if (expect_illegal_instr) begin
                 `uvm_info(`gfn, $sformatf("Found illegal instr: %0s [%0s]",
@@ -114,6 +107,9 @@
     if ((skipped_cnt > 0) || (unexpected_illegal_instr_cnt > 0)) begin
       `uvm_error(`gfn, $sformatf("%0d instructions skipped, %0d illegal instruction",
                        skipped_cnt, unexpected_illegal_instr_cnt))
+
+    end else begin
+      `uvm_info(`gfn, "TEST PASSED", UVM_NONE);
     end
   endtask
 
@@ -122,11 +118,11 @@
 
   function void fatal (string str);
     `uvm_info(`gfn, str, UVM_NONE);
-    `ifdef STOP_ON_FIRST_ERROR
-        `uvm_info(`gfn, "Errors: *. Warnings: * (written by riscv_instr_cov.sv)", 
+    if ($test$plusargs("stop_on_first_error")) begin
+        `uvm_info(`gfn, "Errors: *. Warnings: * (written by riscv_instr_cov.sv)",
             UVM_NONE);
         $fatal();
-    `endif
+    end
   endfunction
 
   function bit sample();
@@ -151,19 +147,16 @@
                                  val[6:2], trace["instr"]), UVM_LOW)
       instr_cg.opcode_cg.sample(val[6:2]);
     end
-<<<<<<< HEAD
-    illegal_instr_cnt++;
+    unexpected_illegal_instr_cnt++;
     fatal($sformatf(
         "FATAL: sample(%0s) is ILLEGAL instruction (for the included ISAs)",
             trace["instr"]));
-=======
->>>>>>> e9517397
     return 1'b0;
   endfunction
 
   virtual function void assign_trace_info_to_instr(riscv_instr_cov_item instr);
     riscv_reg_t gpr;
-   `VECTOR_INCLUDE("riscv_instr_cov_test_inc_2.sv")
+   `VECTOR_INCLUDE("riscv_instr_cov_test_inc_assign_trace_info_to_instr_declares.sv")
     privileged_reg_t preg;
     get_val(trace["addr"], instr.pc);
     get_val(trace["binary"], instr.binary);
@@ -228,7 +221,7 @@
       end
     end
 
-   `VECTOR_INCLUDE("riscv_instr_cov_test_inc_3.sv")
+   `VECTOR_INCLUDE("riscv_instr_cov_test_inc_assign_trace_info_to_instr.sv")
 
   endfunction
 
@@ -241,7 +234,7 @@
     end
   endfunction
 
-   `VECTOR_INCLUDE("riscv_instr_cov_test_inc_4.sv")
+   `VECTOR_INCLUDE("riscv_instr_cov_test_inc_assign_trace_info_to_instr_functions.sv")
 
   function void get_val(input string str, output bit [XLEN-1:0] val);
     val = str.atohex();
